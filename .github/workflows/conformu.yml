--- conflicted
+++ resolved
@@ -44,108 +44,6 @@
             conformu.linux-x64.tar.xz
             ConformU.*.Setup.exe
             ConformU-Installer.dmg
-<<<<<<< HEAD
-=======
-          key: conformu-installers-${{ steps.conformu-version.outputs.release }}
-          restore-keys: |
-            conformu-installers-
-
-      - name: Install ConformU (Linux - native)
-        if: runner.os == 'Linux'
-        run: |
-          mkdir -p ~/tools/conformu
-          cd ~/tools/conformu
-
-          if [ ! -f "conformu.linux-x64.tar.xz" ]; then
-            wget -q https://github.com/ASCOMInitiative/ConformU/releases/download/${{ steps.conformu-version.outputs.release }}/conformu.linux-x64.tar.xz
-          else
-            echo "Using cached conformu.linux-x64.tar.xz"
-          fi
-
-          tar -xf conformu.linux-x64.tar.xz
-          chmod +x conformu
-          echo "$HOME/tools/conformu" >> $GITHUB_PATH
-
-      - name: Install ConformU (Windows)
-        if: runner.os == 'Windows'
-        run: |
-          # Get the actual Windows installer filename from GitHub API
-          $release = "${{ steps.conformu-version.outputs.release }}"
-          $apiUrl = "https://api.github.com/repos/ASCOMInitiative/ConformU/releases/tags/$release"
-          $releaseInfo = Invoke-RestMethod -Uri $apiUrl
-          $windowsAsset = $releaseInfo.assets | Where-Object { $_.name -like "ConformU.*.Setup.exe" }
-
-          if (-not $windowsAsset) {
-            throw "Windows installer not found in release $release"
-          }
-
-          # Download the installer
-          $url = $windowsAsset.browser_download_url
-          $installer = $windowsAsset.name
-
-          if (-not (Test-Path $installer)) {
-            Write-Host "Downloading $installer from $url"
-            Invoke-WebRequest -Uri $url -OutFile $installer -UseBasicParsing
-          } else {
-            Write-Host "Using cached $installer"
-          }
-
-          # Install silently (NSIS installer)
-          Write-Host "Starting installer - $installer /SP /VERYSILENT"
-          Start-Process -FilePath ".\$installer" -ArgumentList "/SP /VERYSILENT" -Wait -NoNewWindow
-
-          # Add to PATH if needed
-          Write-Host "adding to path"
-          $conformuPath = "${env:ProgramFiles}\ASCOM\ConformU"
-          if (Test-Path $conformuPath) {
-            echo "$conformuPath" | Out-File -FilePath $env:GITHUB_PATH -Encoding utf8 -Append
-          }
-        shell: powershell
-
-      - name: Install ConformU (macOS)
-        if: runner.os == 'macOS'
-        run: |
-          # Get the actual macOS installer filename from GitHub API (same as Windows)
-          $release = "${{ steps.conformu-version.outputs.release }}"
-          $apiUrl = "https://api.github.com/repos/ASCOMInitiative/ConformU/releases/tags/$release"
-          $headers = @{ Authorization = "Bearer ${{ secrets.GITHUB_TOKEN }}" }
-          $releaseInfo = Invoke-RestMethod -Uri $apiUrl -Headers $headers
-          $macosAsset = $releaseInfo.assets | Where-Object { $_.name -eq "ConformU-Installer.dmg" }
-
-          if (-not $macosAsset) {
-            throw "ConformU-Installer.dmg not found in release $release"
-          }
-
-          # Download the installer
-          $url = $macosAsset.browser_download_url
-          $installer = $macosAsset.name
-
-          if (-not (Test-Path $installer)) {
-            Write-Host "Downloading $installer from $url"
-            Invoke-WebRequest -Uri $url -OutFile $installer -UseBasicParsing
-          } else {
-            Write-Host "Using cached $installer"
-          }
-
-          # Mount DMG and copy app to Applications
-          Write-Host "Installing ConformU.app"
-          hdiutil attach $installer
-          cp -R "/Volumes/ConformU-Installer/ConformU.app" /Applications/
-          hdiutil detach "/Volumes/ConformU-Installer"
-
-          # Add to PATH
-          Write-Host "Adding to PATH"
-          echo "/Applications/ConformU.app/Contents/Resources" | Out-File -FilePath $env:GITHUB_PATH -Encoding utf8 -Append
-        shell: pwsh
-
-      - name: Verify ConformU installation (macOS)
-        if: runner.os == 'macOS'
-        run: |
-          echo "Checking ConformU installation..."
-          ls -la /Applications/ConformU.app/Contents/MacOS/
-          /Applications/ConformU.app/Contents/Resources/conformu --version || echo "Version check failed"
-          which conformu || echo "conformu not in PATH"
->>>>>>> 3c9fe82f
 
       - name: Build project
         run: cargo build --all --release
